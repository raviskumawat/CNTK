--- conflicted
+++ resolved
@@ -114,14 +114,8 @@
         metric_denom = 0
         epoch_end = (epoch+1) * epoch_size
         while t < epoch_end:
-<<<<<<< HEAD
-            data, num_samples = next_minibatch(reader, min(minibatch_size, epoch_end-t), input_map)
+            data = reader.next_minibatch(min(minibatch_size, epoch_end-t), input_map=input_map)
             # BUGBUG? The first epoch has wrong #samples, does this ^^ take effect with a delay of 1 MB due to prefetching?
-=======
-            # BUGBUG: RuntimeError: GetNextMinibatch: Changing minibatch sizes across calls is currently unsupported
-            #data, num_samples = next_minibatch(reader, min(minibatch_size, epoch_size-t), input_map)
-            data = reader.next_minibatch(minibatch_size, input_map=input_map)
->>>>>>> feb3b127
             if data is None:
                 break
             trainer.train_minibatch(data)
@@ -140,18 +134,14 @@
 # main function boilerplate #
 #############################
 
-def main():
+if __name__=='__main__':
     # TODO: get closure on Amit's feedback "Not the right pattern as we discussed over email. Please change to set_default_device(gpu(0))"
     #set_default_device(gpu(0))
     #set_computation_network_trace_level(1)  # TODO: remove debugging facilities once this all works
     reader = create_reader(data_dir + "/atis.train.ctf")
     model = create_model()
-    # TODO: Currently this fails with a mismatch error if axes ^^ are given in opposite order. I think it shouldn't.
     # train
     train(reader, model, max_epochs=8)
     # test (TODO)
     reader = create_reader(data_dir + "/atis.test.ctf")
-    #test(reader, model_dir + "/slu.cmf")  # TODO: what is the correct pattern here?
-
-if __name__=='__main__':
-    main()+    #test(reader, model_dir + "/slu.cmf")  # TODO: what is the correct pattern here?