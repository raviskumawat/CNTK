--- conflicted
+++ resolved
@@ -214,11 +214,8 @@
 #ReduceMean (z, axis=0, tag='')    = new ComputationNode [ operation = 'ReduceElements' ; inputs = z ; reductionOp = "Mean"    /*plus the function args*/ ]
 #ReduceMax (z, axis=0, tag='')     = new ComputationNode [ operation = 'ReduceElements' ; inputs = z ; reductionOp = "Max"     /*plus the function args*/ ]
 #ReduceMin (z, axis=0, tag='')     = new ComputationNode [ operation = 'ReduceElements' ; inputs = z ; reductionOp = "Min"     /*plus the function args*/ ]
-<<<<<<< HEAD
 RNN(A, B, numHidden=100, numLayers=1, tag='') = new ComputationNode [ operation = 'RNN' ; inputs = ( A : B ) /*plus the function args*/ ]
-=======
 Round(x, tag='') = Floor(Plus(x, ConstantTensor(0.5, (1))), tag=tag)
->>>>>>> 0b35c464
 Scale(scalarScalingFactor, matrix, tag='') = new ComputationNode [ operation = 'Scale' ; inputs = (scalarScalingFactor : matrix) /*plus the function args*/ ]
 // TODO: Scale = ElementTimes
 ScatterPacked(cond, indexSequence, sourceData, tag='') = new ComputationNode [ operation = 'ScatterPacked' ; inputs = (cond : indexSequence : sourceData) /*plus the function args*/ ]
